--- conflicted
+++ resolved
@@ -4,14 +4,8 @@
  */
 use \Kima\Application,
     \Kima\Controller,
-    \Kima\Google\UrlShortener,
-<<<<<<< HEAD
-    \Kima\Http\Request;
-=======
     \Kima\Http\Request,
-    \Kima\Payment\Paypal\DirectPayment,
-    \Kima\Util\Html;
->>>>>>> 0c1671c4
+    \Kima\Google\UrlShortener;
 
 /**
  * Index
@@ -47,55 +41,4 @@
         $this->_view->show('content');
     }
 
-<<<<<<< HEAD
-=======
-    public function paypal_action()
-    {
-        $credentials = array(
-            'username' => 'seller_1332970038_biz_api1.gmail.com',
-            'password' => '1332970086',
-            'signature' => 'AK4VwepUGH5sWY.MIqlpqKCT0T2pA9vdQwGcsOX9LRSl3Azy7aQkSw9v');
-
-        $direct_payment = new DirectPayment($credentials, true);
-
-        $params = array(
-                'CREDITCARDTYPE' => 'Visa',
-                'ACCT' => '4737086922497822',
-                'EXPDATE' => '032017',
-                'FIRSTNAME' => 'Steavy',
-                'LASTNAME' => 'Vega',
-                'STREET' => 'Test Street',
-                'CITY' => 'Miami',
-                'STATE' => 'Florida',
-                'ZIP' => '11111',
-                'COUNTRYCODE' => 'US',
-                'CURRENCYCODE' => 'USD',
-                'AMT' => 10
-            );
-
-        $response = $direct_payment->request($params);
-        $response
-            ? var_dump($response)
-            : var_dump($direct_payment->get_last_error());
-    }
-
-    public function cache_action()
-    {
-        $config = Application::get_config()->cache;
-        $cache = Cache::get_instance('default', $config);
-        var_dump($cache->get_type());
-
-        var_dump($cache->get('test'));
-        $cache->set('test', 'Hola Mundo', 10);
-        //var_dump($cache->flush());
-        var_dump($cache->get('test'));
-    }
-
-    public function html_action()
-    {
-        $html_path = ROOT_FOLDER . '/application/view/main.html';
-        Html::get_text($html_path, true);
-    }
-
->>>>>>> 0c1671c4
 }